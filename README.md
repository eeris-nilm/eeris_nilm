<<<<<<< HEAD
# Coming soon!
=======
# eeRIS-NILM: Real-time feedback through NILM

The goal of eeRIS-NILM is to develop and test Non-Intrusive Load Monitoring (NILM) algorithms that help provide electrical energy usage feedback to consumers. The goal is to develop and evaluate algorithms that

 - Are unsupervised, i.e. do not require labeled data for training (but may request feedback from users to assign names to appliances)
 - Operate in near real-time
 
The current implementation provides a relatively simple baseline that assumes two parallel processes. A real-time algorithm that quickly provides "Live" information on appliance usage and energy consumption and an off-line process that is more robust and can be used for summary reports and for analyzing the overall electricity usage of an installation.

For more details, please see our paper at the UPEC 2020 conference:

> Christos Diou and Georgios Andreou, "eeRIS-NILM: An Open Source, Unsupervised Baseline for Real-Time Feedback Through NILM", In Proceedings of the 55th International Universitites Power Engineering Conference (UPEC 2020), Sep. 1-4, 2020

Also, please consider citing this paper if you use this code in your work.

## Try it out

You can check the "Live" algorithm in operation by running an example demo. After cloning the repository, edit the file `tests/demo_animation.py` to fit your setup and location of your datasets. Currently, eeRIS-NILM supports `redd` and `eco` datasets, as well as two internal dataset formats (to be documented). Change to the cloned directory and run the demo via

```bash
$ PYTHONPATH="." python tests/demo_animation.py
```

## Deployment

eeRIS-NILM can be deployed for test in working environments. APIs based on MQTT and on REST are supported. Please refer to the files in the `ini` folder for project configuration.

## Documentation

Check back soon for a sphinx-based API documentation and detailed deployment instructions
>>>>>>> 507816b1
<|MERGE_RESOLUTION|>--- conflicted
+++ resolved
@@ -1,6 +1,3 @@
-<<<<<<< HEAD
-# Coming soon!
-=======
 # eeRIS-NILM: Real-time feedback through NILM
 
 The goal of eeRIS-NILM is to develop and test Non-Intrusive Load Monitoring (NILM) algorithms that help provide electrical energy usage feedback to consumers. The goal is to develop and evaluate algorithms that
@@ -30,5 +27,4 @@
 
 ## Documentation
 
-Check back soon for a sphinx-based API documentation and detailed deployment instructions
->>>>>>> 507816b1
+Check back soon for a sphinx-based API documentation and detailed deployment instructions